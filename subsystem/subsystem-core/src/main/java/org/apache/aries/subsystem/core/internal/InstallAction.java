--- conflicted
+++ resolved
@@ -14,14 +14,12 @@
 package org.apache.aries.subsystem.core.internal;
 
 import java.io.InputStream;
+import java.io.IOException;
 import java.security.AccessControlContext;
 import java.security.AccessController;
 import java.security.PrivilegedAction;
 
-<<<<<<< HEAD
-=======
 import org.apache.aries.util.filesystem.ICloseableDirectory;
->>>>>>> ca841e72
 import org.apache.aries.util.filesystem.IDirectory;
 import org.osgi.service.coordinator.Coordination;
 import org.osgi.service.coordinator.CoordinationException;
@@ -97,7 +95,6 @@
 				closeContentIfIClosable();
 			}
 		}
-		closeContentIfIClosable();
 		return result;
 	}
 
@@ -124,18 +121,4 @@
 		},
 		context);
 	}
-<<<<<<< HEAD
-=======
-	
-	private BasicSubsystem createSubsystem(SubsystemResource resource) throws URISyntaxException, IOException, BundleException, InvalidSyntaxException {
-		final BasicSubsystem result = new BasicSubsystem(resource);
-		return result;
-		
-	}
-	
-	private SubsystemResource createSubsystemResource(String location, IDirectory content, BasicSubsystem parent) throws URISyntaxException, IOException, ResolutionException, BundleException, InvalidSyntaxException {
-		final SubsystemResource result = new SubsystemResource(location, content, parent);
-		return result;
-	}
->>>>>>> ca841e72
 }