/*
 * Licensed under the Apache License, Version 2.0 (the "License");
 * you may not use this file except in compliance with the License.
 * You may obtain a copy of the License at
 *
 *      http://www.apache.org/licenses/LICENSE-2.0
 *
 * Unless required by applicable law or agreed to in writing, software
 * distributed under the License is distributed on an "AS IS" BASIS,
 * WITHOUT WARRANTIES OR CONDITIONS OF ANY KIND, either express or implied.
 * See the License for the specific language governing permissions and
 * limitations under the License.
 */
package org.apache.aries.subsystem.core.internal;

import java.io.ByteArrayInputStream;
import java.io.ByteArrayOutputStream;
import java.io.IOException;
import java.io.InputStream;
import java.net.MalformedURLException;
import java.util.ArrayList;
import java.util.Collections;
import java.util.List;
import java.util.jar.JarEntry;
import java.util.jar.JarOutputStream;

import org.apache.aries.subsystem.core.archive.BundleManifest;
import org.apache.aries.subsystem.core.archive.BundleRequiredExecutionEnvironmentHeader;
import org.apache.aries.subsystem.core.archive.BundleSymbolicNameHeader;
import org.apache.aries.subsystem.core.archive.BundleVersionHeader;
import org.apache.aries.subsystem.core.archive.ExportPackageHeader;
import org.apache.aries.subsystem.core.archive.ImportPackageHeader;
import org.apache.aries.subsystem.core.archive.ProvideBundleCapability;
import org.apache.aries.subsystem.core.archive.ProvideCapabilityCapability;
import org.apache.aries.subsystem.core.archive.ProvideCapabilityHeader;
import org.apache.aries.subsystem.core.archive.RequireBundleHeader;
import org.apache.aries.subsystem.core.archive.RequireBundleRequirement;
import org.apache.aries.subsystem.core.archive.RequireCapabilityHeader;
import org.apache.aries.subsystem.core.archive.RequireCapabilityRequirement;
import org.apache.aries.subsystem.core.archive.RequirementHeader;
import org.apache.aries.util.filesystem.IDirectory;
import org.apache.aries.util.filesystem.IFile;
import org.apache.aries.util.io.IOUtils;
import org.osgi.resource.Capability;
import org.osgi.resource.Requirement;
import org.osgi.resource.Resource;
import org.osgi.service.subsystem.SubsystemException;

public class BundleResource implements Resource, org.apache.aries.subsystem.core.repository.RepositoryContent {
	private static BundleManifest computeManifest(IDirectory directory) {
		return new BundleManifest(org.apache.aries.util.manifest.BundleManifest
				.fromBundle(directory)
				.getRawManifest());
	}
	
	private final List<Capability> capabilities = new ArrayList<Capability>();
	private final IFile content;
	private final BundleManifest manifest;
	private final List<Requirement> requirements = new ArrayList<Requirement>();
	
	public BundleResource(IFile content) {
		this.content = content;
		IDirectory dir = content.isDirectory() ? content.convert() : content.convertNested();
		manifest = computeManifest(dir);
		computeRequirementsAndCapabilities(dir);
	}

	public List<Capability> getCapabilities(String namespace) {
		if (namespace == null)
			return Collections.unmodifiableList(capabilities);
		ArrayList<Capability> result = new ArrayList<Capability>(capabilities.size());
		for (Capability capability : capabilities)
			if (namespace.equals(capability.getNamespace()))
				result.add(capability);
		result.trimToSize();
		return Collections.unmodifiableList(result);
	}
	
	public String getLocation() {
		return getFileName(content);
	}
	
	@Override
	public InputStream getContent() {
		try {
			if (content.isFile())
				return content.open();
			try {
				// Give the IDirectory a shot at opening in case it supports it.
				return content.open();
			}
			catch (UnsupportedOperationException e) {
				// As a last ditch effort, try to jar up the contents.
				ByteArrayOutputStream baos = new ByteArrayOutputStream();
				JarOutputStream out = new JarOutputStream(baos, manifest.getManifest());
				try {
					jar(out, "", content.convert());
				}
				finally {
					IOUtils.close(out);
				}
				return new ByteArrayInputStream(baos.toByteArray());
			}
		}
		catch (Exception e) {
			throw new SubsystemException(e);
		}
	}

	public List<Requirement> getRequirements(String namespace) {
		if (namespace == null)
			return Collections.unmodifiableList(requirements);
		ArrayList<Requirement> result = new ArrayList<Requirement>(requirements.size());
		for (Requirement requirement : requirements)
			if (namespace.equals(requirement.getNamespace()))
				result.add(requirement);
		result.trimToSize();
		return Collections.unmodifiableList(result);
	}
	
	@Override
	public String toString() {
        return content.toString();
    }
	
	private void computeCapabilitiesOtherThanService() {
		computeOsgiIdentityCapability();
		computeOsgiWiringPackageCapabilities();
		computeOsgiWiringBundleCapability();
		computeGenericCapabilities();
	}
	
	private void computeGenericCapabilities() {
		ProvideCapabilityHeader pch = (ProvideCapabilityHeader)manifest.getHeader(ProvideCapabilityHeader.NAME);
		if (pch != null)
			for (ProvideCapabilityHeader.Clause clause : pch.getClauses())
				capabilities.add(new ProvideCapabilityCapability(clause, this));
	}
	
	private void computeGenericRequirements() {
		RequireCapabilityHeader rch = (RequireCapabilityHeader)manifest.getHeader(RequireCapabilityHeader.NAME);
		if (rch != null)
			for (RequireCapabilityHeader.Clause clause : rch.getClauses())
				requirements.add(new RequireCapabilityRequirement(clause, this));
	}
	
	private void computeOsgiExecutionEnvironmentRequirement() {
		RequirementHeader<?> header = (RequirementHeader<?>)manifest.getHeader(BundleRequiredExecutionEnvironmentHeader.NAME);
		if (header == null)
			return;
		requirements.addAll(header.toRequirements(this));
	}
	
	private void computeOsgiIdentityCapability() {
		capabilities.add(new OsgiIdentityCapability(this, manifest));
	}
	
	private void computeOsgiWiringBundleCapability() {
		// TODO The osgi.wiring.bundle capability should not be provided for fragments. Nor should the host capability.
		BundleSymbolicNameHeader bsnh = (BundleSymbolicNameHeader)manifest.getHeader(BundleSymbolicNameHeader.NAME);
		BundleVersionHeader bvh = (BundleVersionHeader)manifest.getHeader(BundleVersionHeader.NAME);
		capabilities.add(new ProvideBundleCapability(bsnh, bvh, this));
	}
	
	private void computeOsgiWiringBundleRequirements() {
		RequireBundleHeader rbh = (RequireBundleHeader)manifest.getHeader(RequireBundleHeader.NAME);
		if (rbh != null)
			for (RequireBundleHeader.Clause clause : rbh.getClauses())
				requirements.add(new RequireBundleRequirement(clause, this));
	}
	
	private void computeOsgiWiringPackageCapabilities() {
		ExportPackageHeader eph = (ExportPackageHeader)manifest.getHeader(ExportPackageHeader.NAME);
		if (eph != null)
			capabilities.addAll(eph.toCapabilities(this));
	}
	
	private void computeOsgiWiringPackageRequirements() {
		ImportPackageHeader iph = (ImportPackageHeader)manifest.getHeader(ImportPackageHeader.NAME);
		if (iph != null)
			requirements.addAll(iph.toRequirements(this));
	}
	
	private void computeRequirementsAndCapabilities(IDirectory directory) {
		// Compute all requirements and capabilities other than those related
		// to services.
		computeRequirementsOtherThanService();
		computeCapabilitiesOtherThanService();
		// OSGi RFC 201 for R6: The presence of any Require/Provide-Capability
		// clauses in the osgi.service namespace overrides any service related
		// requirements or capabilities that might have been found by other
		// means.
		boolean computeServiceRequirements = getRequirements(ServiceNamespace.SERVICE_NAMESPACE).isEmpty();
		boolean computeServiceCapabilities = getCapabilities(ServiceNamespace.SERVICE_NAMESPACE).isEmpty();
		if (!(computeServiceCapabilities || computeServiceRequirements))
			return;
		// Compute service requirements and capabilities if the optional
		// ModelledResourceManager service is present.
		ServiceModeller modeller = getServiceModeller();
		if (modeller == null)
			return;
<<<<<<< HEAD
		ParsedServiceElements elements = manager.getServiceElements(directory);
		if (computeServiceRequirements)
			computeOsgiServiceRequirements(elements.getReferences());
		if (computeServiceCapabilities)
			computeOsgiServiceCapabilities(elements.getServices());
=======
        ServiceModeller.ServiceModel model = modeller.computeRequirementsAndCapabilities(this, directory);
        capabilities.addAll(model.getServiceCapabilities());
        requirements.addAll(model.getServiceRequirements());
>>>>>>> ca841e72
	}
	
	private void computeRequirementsOtherThanService() {
		computeOsgiWiringPackageRequirements();
		computeGenericRequirements();
		computeOsgiWiringBundleRequirements();
		computeOsgiExecutionEnvironmentRequirement();
	}
	
	private String getFileName(IFile file) {
		String name = file.getName();
		if ("".equals(name)) {
			// The file is the root directory of an archive. Use the URL
			// instead. Using the empty string will likely result in duplicate
			// locations during installation.
			try {
				name = file.toURL().toString();
			}
			catch (MalformedURLException e) {
				throw new SubsystemException(e);
			}
		}
		int index = name.lastIndexOf('/');
		if (index == -1 || index == name.length() - 1)
			return name;
		return name.substring(index + 1);
	}

	private ServiceModeller getServiceModeller() {
		return Activator.getInstance().getServiceModeller();
	}

	private void jar(JarOutputStream out, String prefix, IDirectory directory) throws IOException {
		List<IFile> files = directory.listFiles();
		for (IFile f : files) {        
			String fileName; 
			if (f.isDirectory())
				fileName = prefix + getFileName(f) + "/";
			else
				fileName = prefix + getFileName(f);
			if ("META-INF/".equalsIgnoreCase(fileName) || "META-INF/MANIFEST.MF".equalsIgnoreCase(fileName))
				continue;
			JarEntry entry = new JarEntry(fileName);
			entry.setSize(f.getSize());
			entry.setTime(f.getLastModified());
			out.putNextEntry(entry);
			if (f.isDirectory()) 
				jar(out, fileName, f.convert());
			else
				IOUtils.copy(f.open(), out);
		}
	}
}
<|MERGE_RESOLUTION|>--- conflicted
+++ resolved
@@ -1,265 +1,261 @@
-/*
- * Licensed under the Apache License, Version 2.0 (the "License");
- * you may not use this file except in compliance with the License.
- * You may obtain a copy of the License at
- *
- *      http://www.apache.org/licenses/LICENSE-2.0
- *
- * Unless required by applicable law or agreed to in writing, software
- * distributed under the License is distributed on an "AS IS" BASIS,
- * WITHOUT WARRANTIES OR CONDITIONS OF ANY KIND, either express or implied.
- * See the License for the specific language governing permissions and
- * limitations under the License.
- */
-package org.apache.aries.subsystem.core.internal;
-
-import java.io.ByteArrayInputStream;
-import java.io.ByteArrayOutputStream;
-import java.io.IOException;
-import java.io.InputStream;
-import java.net.MalformedURLException;
-import java.util.ArrayList;
-import java.util.Collections;
-import java.util.List;
-import java.util.jar.JarEntry;
-import java.util.jar.JarOutputStream;
-
-import org.apache.aries.subsystem.core.archive.BundleManifest;
-import org.apache.aries.subsystem.core.archive.BundleRequiredExecutionEnvironmentHeader;
-import org.apache.aries.subsystem.core.archive.BundleSymbolicNameHeader;
-import org.apache.aries.subsystem.core.archive.BundleVersionHeader;
-import org.apache.aries.subsystem.core.archive.ExportPackageHeader;
-import org.apache.aries.subsystem.core.archive.ImportPackageHeader;
-import org.apache.aries.subsystem.core.archive.ProvideBundleCapability;
-import org.apache.aries.subsystem.core.archive.ProvideCapabilityCapability;
-import org.apache.aries.subsystem.core.archive.ProvideCapabilityHeader;
-import org.apache.aries.subsystem.core.archive.RequireBundleHeader;
-import org.apache.aries.subsystem.core.archive.RequireBundleRequirement;
-import org.apache.aries.subsystem.core.archive.RequireCapabilityHeader;
-import org.apache.aries.subsystem.core.archive.RequireCapabilityRequirement;
-import org.apache.aries.subsystem.core.archive.RequirementHeader;
-import org.apache.aries.util.filesystem.IDirectory;
-import org.apache.aries.util.filesystem.IFile;
-import org.apache.aries.util.io.IOUtils;
-import org.osgi.resource.Capability;
-import org.osgi.resource.Requirement;
-import org.osgi.resource.Resource;
-import org.osgi.service.subsystem.SubsystemException;
-
-public class BundleResource implements Resource, org.apache.aries.subsystem.core.repository.RepositoryContent {
-	private static BundleManifest computeManifest(IDirectory directory) {
-		return new BundleManifest(org.apache.aries.util.manifest.BundleManifest
-				.fromBundle(directory)
-				.getRawManifest());
-	}
-	
-	private final List<Capability> capabilities = new ArrayList<Capability>();
-	private final IFile content;
-	private final BundleManifest manifest;
-	private final List<Requirement> requirements = new ArrayList<Requirement>();
-	
-	public BundleResource(IFile content) {
-		this.content = content;
-		IDirectory dir = content.isDirectory() ? content.convert() : content.convertNested();
-		manifest = computeManifest(dir);
-		computeRequirementsAndCapabilities(dir);
-	}
-
-	public List<Capability> getCapabilities(String namespace) {
-		if (namespace == null)
-			return Collections.unmodifiableList(capabilities);
-		ArrayList<Capability> result = new ArrayList<Capability>(capabilities.size());
-		for (Capability capability : capabilities)
-			if (namespace.equals(capability.getNamespace()))
-				result.add(capability);
-		result.trimToSize();
-		return Collections.unmodifiableList(result);
-	}
-	
-	public String getLocation() {
-		return getFileName(content);
-	}
-	
-	@Override
-	public InputStream getContent() {
-		try {
-			if (content.isFile())
-				return content.open();
-			try {
-				// Give the IDirectory a shot at opening in case it supports it.
-				return content.open();
-			}
-			catch (UnsupportedOperationException e) {
-				// As a last ditch effort, try to jar up the contents.
-				ByteArrayOutputStream baos = new ByteArrayOutputStream();
-				JarOutputStream out = new JarOutputStream(baos, manifest.getManifest());
-				try {
-					jar(out, "", content.convert());
-				}
-				finally {
-					IOUtils.close(out);
-				}
-				return new ByteArrayInputStream(baos.toByteArray());
-			}
-		}
-		catch (Exception e) {
-			throw new SubsystemException(e);
-		}
-	}
-
-	public List<Requirement> getRequirements(String namespace) {
-		if (namespace == null)
-			return Collections.unmodifiableList(requirements);
-		ArrayList<Requirement> result = new ArrayList<Requirement>(requirements.size());
-		for (Requirement requirement : requirements)
-			if (namespace.equals(requirement.getNamespace()))
-				result.add(requirement);
-		result.trimToSize();
-		return Collections.unmodifiableList(result);
-	}
-	
-	@Override
-	public String toString() {
-        return content.toString();
-    }
-	
-	private void computeCapabilitiesOtherThanService() {
-		computeOsgiIdentityCapability();
-		computeOsgiWiringPackageCapabilities();
-		computeOsgiWiringBundleCapability();
-		computeGenericCapabilities();
-	}
-	
-	private void computeGenericCapabilities() {
-		ProvideCapabilityHeader pch = (ProvideCapabilityHeader)manifest.getHeader(ProvideCapabilityHeader.NAME);
-		if (pch != null)
-			for (ProvideCapabilityHeader.Clause clause : pch.getClauses())
-				capabilities.add(new ProvideCapabilityCapability(clause, this));
-	}
-	
-	private void computeGenericRequirements() {
-		RequireCapabilityHeader rch = (RequireCapabilityHeader)manifest.getHeader(RequireCapabilityHeader.NAME);
-		if (rch != null)
-			for (RequireCapabilityHeader.Clause clause : rch.getClauses())
-				requirements.add(new RequireCapabilityRequirement(clause, this));
-	}
-	
-	private void computeOsgiExecutionEnvironmentRequirement() {
-		RequirementHeader<?> header = (RequirementHeader<?>)manifest.getHeader(BundleRequiredExecutionEnvironmentHeader.NAME);
-		if (header == null)
-			return;
-		requirements.addAll(header.toRequirements(this));
-	}
-	
-	private void computeOsgiIdentityCapability() {
-		capabilities.add(new OsgiIdentityCapability(this, manifest));
-	}
-	
-	private void computeOsgiWiringBundleCapability() {
-		// TODO The osgi.wiring.bundle capability should not be provided for fragments. Nor should the host capability.
-		BundleSymbolicNameHeader bsnh = (BundleSymbolicNameHeader)manifest.getHeader(BundleSymbolicNameHeader.NAME);
-		BundleVersionHeader bvh = (BundleVersionHeader)manifest.getHeader(BundleVersionHeader.NAME);
-		capabilities.add(new ProvideBundleCapability(bsnh, bvh, this));
-	}
-	
-	private void computeOsgiWiringBundleRequirements() {
-		RequireBundleHeader rbh = (RequireBundleHeader)manifest.getHeader(RequireBundleHeader.NAME);
-		if (rbh != null)
-			for (RequireBundleHeader.Clause clause : rbh.getClauses())
-				requirements.add(new RequireBundleRequirement(clause, this));
-	}
-	
-	private void computeOsgiWiringPackageCapabilities() {
-		ExportPackageHeader eph = (ExportPackageHeader)manifest.getHeader(ExportPackageHeader.NAME);
-		if (eph != null)
-			capabilities.addAll(eph.toCapabilities(this));
-	}
-	
-	private void computeOsgiWiringPackageRequirements() {
-		ImportPackageHeader iph = (ImportPackageHeader)manifest.getHeader(ImportPackageHeader.NAME);
-		if (iph != null)
-			requirements.addAll(iph.toRequirements(this));
-	}
-	
-	private void computeRequirementsAndCapabilities(IDirectory directory) {
-		// Compute all requirements and capabilities other than those related
-		// to services.
-		computeRequirementsOtherThanService();
-		computeCapabilitiesOtherThanService();
-		// OSGi RFC 201 for R6: The presence of any Require/Provide-Capability
-		// clauses in the osgi.service namespace overrides any service related
-		// requirements or capabilities that might have been found by other
-		// means.
-		boolean computeServiceRequirements = getRequirements(ServiceNamespace.SERVICE_NAMESPACE).isEmpty();
-		boolean computeServiceCapabilities = getCapabilities(ServiceNamespace.SERVICE_NAMESPACE).isEmpty();
-		if (!(computeServiceCapabilities || computeServiceRequirements))
-			return;
-		// Compute service requirements and capabilities if the optional
-		// ModelledResourceManager service is present.
-		ServiceModeller modeller = getServiceModeller();
-		if (modeller == null)
-			return;
-<<<<<<< HEAD
-		ParsedServiceElements elements = manager.getServiceElements(directory);
-		if (computeServiceRequirements)
-			computeOsgiServiceRequirements(elements.getReferences());
-		if (computeServiceCapabilities)
-			computeOsgiServiceCapabilities(elements.getServices());
-=======
-        ServiceModeller.ServiceModel model = modeller.computeRequirementsAndCapabilities(this, directory);
-        capabilities.addAll(model.getServiceCapabilities());
-        requirements.addAll(model.getServiceRequirements());
->>>>>>> ca841e72
-	}
-	
-	private void computeRequirementsOtherThanService() {
-		computeOsgiWiringPackageRequirements();
-		computeGenericRequirements();
-		computeOsgiWiringBundleRequirements();
-		computeOsgiExecutionEnvironmentRequirement();
-	}
-	
-	private String getFileName(IFile file) {
-		String name = file.getName();
-		if ("".equals(name)) {
-			// The file is the root directory of an archive. Use the URL
-			// instead. Using the empty string will likely result in duplicate
-			// locations during installation.
-			try {
-				name = file.toURL().toString();
-			}
-			catch (MalformedURLException e) {
-				throw new SubsystemException(e);
-			}
-		}
-		int index = name.lastIndexOf('/');
-		if (index == -1 || index == name.length() - 1)
-			return name;
-		return name.substring(index + 1);
-	}
-
-	private ServiceModeller getServiceModeller() {
-		return Activator.getInstance().getServiceModeller();
-	}
-
-	private void jar(JarOutputStream out, String prefix, IDirectory directory) throws IOException {
-		List<IFile> files = directory.listFiles();
-		for (IFile f : files) {        
-			String fileName; 
-			if (f.isDirectory())
-				fileName = prefix + getFileName(f) + "/";
-			else
-				fileName = prefix + getFileName(f);
-			if ("META-INF/".equalsIgnoreCase(fileName) || "META-INF/MANIFEST.MF".equalsIgnoreCase(fileName))
-				continue;
-			JarEntry entry = new JarEntry(fileName);
-			entry.setSize(f.getSize());
-			entry.setTime(f.getLastModified());
-			out.putNextEntry(entry);
-			if (f.isDirectory()) 
-				jar(out, fileName, f.convert());
-			else
-				IOUtils.copy(f.open(), out);
-		}
-	}
-}
+/*
+ * Licensed under the Apache License, Version 2.0 (the "License");
+ * you may not use this file except in compliance with the License.
+ * You may obtain a copy of the License at
+ *
+ *      http://www.apache.org/licenses/LICENSE-2.0
+ *
+ * Unless required by applicable law or agreed to in writing, software
+ * distributed under the License is distributed on an "AS IS" BASIS,
+ * WITHOUT WARRANTIES OR CONDITIONS OF ANY KIND, either express or implied.
+ * See the License for the specific language governing permissions and
+ * limitations under the License.
+ */
+package org.apache.aries.subsystem.core.internal;
+
+import java.io.ByteArrayInputStream;
+import java.io.ByteArrayOutputStream;
+import java.io.IOException;
+import java.io.InputStream;
+import java.net.MalformedURLException;
+import java.util.ArrayList;
+import java.util.Collections;
+import java.util.List;
+import java.util.jar.JarEntry;
+import java.util.jar.JarOutputStream;
+
+import org.apache.aries.subsystem.core.archive.BundleManifest;
+import org.apache.aries.subsystem.core.archive.BundleRequiredExecutionEnvironmentHeader;
+import org.apache.aries.subsystem.core.archive.BundleSymbolicNameHeader;
+import org.apache.aries.subsystem.core.archive.BundleVersionHeader;
+import org.apache.aries.subsystem.core.archive.ExportPackageHeader;
+import org.apache.aries.subsystem.core.archive.ImportPackageHeader;
+import org.apache.aries.subsystem.core.archive.ProvideBundleCapability;
+import org.apache.aries.subsystem.core.archive.ProvideCapabilityCapability;
+import org.apache.aries.subsystem.core.archive.ProvideCapabilityHeader;
+import org.apache.aries.subsystem.core.archive.RequireBundleHeader;
+import org.apache.aries.subsystem.core.archive.RequireBundleRequirement;
+import org.apache.aries.subsystem.core.archive.RequireCapabilityHeader;
+import org.apache.aries.subsystem.core.archive.RequireCapabilityRequirement;
+import org.apache.aries.subsystem.core.archive.RequirementHeader;
+import org.apache.aries.util.filesystem.IDirectory;
+import org.apache.aries.util.filesystem.IFile;
+import org.apache.aries.util.io.IOUtils;
+import org.osgi.namespace.service.ServiceNamespace;
+import org.osgi.resource.Capability;
+import org.osgi.resource.Requirement;
+import org.osgi.resource.Resource;
+import org.osgi.service.subsystem.SubsystemException;
+
+public class BundleResource implements Resource, org.apache.aries.subsystem.core.repository.RepositoryContent {
+	private static BundleManifest computeManifest(IDirectory directory) {
+		return new BundleManifest(org.apache.aries.util.manifest.BundleManifest
+				.fromBundle(directory)
+				.getRawManifest());
+	}
+	
+	private final List<Capability> capabilities = new ArrayList<Capability>();
+	private final IFile content;
+	private final BundleManifest manifest;
+	private final List<Requirement> requirements = new ArrayList<Requirement>();
+	
+	public BundleResource(IFile content) {
+		this.content = content;
+		IDirectory dir = content.isDirectory() ? content.convert() : content.convertNested();
+		manifest = computeManifest(dir);
+		computeRequirementsAndCapabilities(dir);
+	}
+
+	public List<Capability> getCapabilities(String namespace) {
+		if (namespace == null)
+			return Collections.unmodifiableList(capabilities);
+		ArrayList<Capability> result = new ArrayList<Capability>(capabilities.size());
+		for (Capability capability : capabilities)
+			if (namespace.equals(capability.getNamespace()))
+				result.add(capability);
+		result.trimToSize();
+		return Collections.unmodifiableList(result);
+	}
+	
+	public String getLocation() {
+		return getFileName(content);
+	}
+	
+	@Override
+	public InputStream getContent() {
+		try {
+			if (content.isFile())
+				return content.open();
+			try {
+				// Give the IDirectory a shot at opening in case it supports it.
+				return content.open();
+			}
+			catch (UnsupportedOperationException e) {
+				// As a last ditch effort, try to jar up the contents.
+				ByteArrayOutputStream baos = new ByteArrayOutputStream();
+				JarOutputStream out = new JarOutputStream(baos, manifest.getManifest());
+				try {
+					jar(out, "", content.convert());
+				}
+				finally {
+					IOUtils.close(out);
+				}
+				return new ByteArrayInputStream(baos.toByteArray());
+			}
+		}
+		catch (Exception e) {
+			throw new SubsystemException(e);
+		}
+	}
+
+	public List<Requirement> getRequirements(String namespace) {
+		if (namespace == null)
+			return Collections.unmodifiableList(requirements);
+		ArrayList<Requirement> result = new ArrayList<Requirement>(requirements.size());
+		for (Requirement requirement : requirements)
+			if (namespace.equals(requirement.getNamespace()))
+				result.add(requirement);
+		result.trimToSize();
+		return Collections.unmodifiableList(result);
+	}
+	
+	@Override
+	public String toString() {
+        return content.toString();
+    }
+	
+	private void computeCapabilitiesOtherThanService() {
+		computeOsgiIdentityCapability();
+		computeOsgiWiringPackageCapabilities();
+		computeOsgiWiringBundleCapability();
+		computeGenericCapabilities();
+	}
+	
+	private void computeGenericCapabilities() {
+		ProvideCapabilityHeader pch = (ProvideCapabilityHeader)manifest.getHeader(ProvideCapabilityHeader.NAME);
+		if (pch != null)
+			for (ProvideCapabilityHeader.Clause clause : pch.getClauses())
+				capabilities.add(new ProvideCapabilityCapability(clause, this));
+	}
+	
+	private void computeGenericRequirements() {
+		RequireCapabilityHeader rch = (RequireCapabilityHeader)manifest.getHeader(RequireCapabilityHeader.NAME);
+		if (rch != null)
+			for (RequireCapabilityHeader.Clause clause : rch.getClauses())
+				requirements.add(new RequireCapabilityRequirement(clause, this));
+	}
+	
+	private void computeOsgiExecutionEnvironmentRequirement() {
+		RequirementHeader<?> header = (RequirementHeader<?>)manifest.getHeader(BundleRequiredExecutionEnvironmentHeader.NAME);
+		if (header == null)
+			return;
+		requirements.addAll(header.toRequirements(this));
+	}
+	
+	private void computeOsgiIdentityCapability() {
+		capabilities.add(new OsgiIdentityCapability(this, manifest));
+	}
+	
+	private void computeOsgiWiringBundleCapability() {
+		// TODO The osgi.wiring.bundle capability should not be provided for fragments. Nor should the host capability.
+		BundleSymbolicNameHeader bsnh = (BundleSymbolicNameHeader)manifest.getHeader(BundleSymbolicNameHeader.NAME);
+		BundleVersionHeader bvh = (BundleVersionHeader)manifest.getHeader(BundleVersionHeader.NAME);
+		capabilities.add(new ProvideBundleCapability(bsnh, bvh, this));
+	}
+	
+	private void computeOsgiWiringBundleRequirements() {
+		RequireBundleHeader rbh = (RequireBundleHeader)manifest.getHeader(RequireBundleHeader.NAME);
+		if (rbh != null)
+			for (RequireBundleHeader.Clause clause : rbh.getClauses())
+				requirements.add(new RequireBundleRequirement(clause, this));
+	}
+	
+	private void computeOsgiWiringPackageCapabilities() {
+		ExportPackageHeader eph = (ExportPackageHeader)manifest.getHeader(ExportPackageHeader.NAME);
+		if (eph != null)
+			capabilities.addAll(eph.toCapabilities(this));
+	}
+	
+	private void computeOsgiWiringPackageRequirements() {
+		ImportPackageHeader iph = (ImportPackageHeader)manifest.getHeader(ImportPackageHeader.NAME);
+		if (iph != null)
+			requirements.addAll(iph.toRequirements(this));
+	}
+	
+	private void computeRequirementsAndCapabilities(IDirectory directory) {
+		// Compute all requirements and capabilities other than those related
+		// to services.
+		computeRequirementsOtherThanService();
+		computeCapabilitiesOtherThanService();
+		// OSGi RFC 201 for R6: The presence of any Require/Provide-Capability
+		// clauses in the osgi.service namespace overrides any service related
+		// requirements or capabilities that might have been found by other
+		// means.
+		boolean computeServiceRequirements = getRequirements(ServiceNamespace.SERVICE_NAMESPACE).isEmpty();
+		boolean computeServiceCapabilities = getCapabilities(ServiceNamespace.SERVICE_NAMESPACE).isEmpty();
+		if (!(computeServiceCapabilities || computeServiceRequirements))
+			return;
+		// Compute service requirements and capabilities if the optional
+		// ModelledResourceManager service is present.
+		ServiceModeller modeller = getServiceModeller();
+		if (modeller == null)
+			return;
+
+		ServiceModeller.ServiceModel model = modeller.computeRequirementsAndCapabilities(this, directory);
+		if (computeServiceCapabilities)
+			capabilities.addAll(model.getServiceCapabilities());
+		if (computeServiceRequirements)
+			requirements.addAll(model.getServiceRequirements());
+	}
+	
+	private void computeRequirementsOtherThanService() {
+		computeOsgiWiringPackageRequirements();
+		computeGenericRequirements();
+		computeOsgiWiringBundleRequirements();
+		computeOsgiExecutionEnvironmentRequirement();
+	}
+	
+	private String getFileName(IFile file) {
+		String name = file.getName();
+		if ("".equals(name)) {
+			// The file is the root directory of an archive. Use the URL
+			// instead. Using the empty string will likely result in duplicate
+			// locations during installation.
+			try {
+				name = file.toURL().toString();
+			}
+			catch (MalformedURLException e) {
+				throw new SubsystemException(e);
+			}
+		}
+		int index = name.lastIndexOf('/');
+		if (index == -1 || index == name.length() - 1)
+			return name;
+		return name.substring(index + 1);
+	}
+
+	private ServiceModeller getServiceModeller() {
+		return Activator.getInstance().getServiceModeller();
+	}
+
+	private void jar(JarOutputStream out, String prefix, IDirectory directory) throws IOException {
+		List<IFile> files = directory.listFiles();
+		for (IFile f : files) {        
+			String fileName; 
+			if (f.isDirectory())
+				fileName = prefix + getFileName(f) + "/";
+			else
+				fileName = prefix + getFileName(f);
+			if ("META-INF/".equalsIgnoreCase(fileName) || "META-INF/MANIFEST.MF".equalsIgnoreCase(fileName))
+				continue;
+			JarEntry entry = new JarEntry(fileName);
+			entry.setSize(f.getSize());
+			entry.setTime(f.getLastModified());
+			out.putNextEntry(entry);
+			if (f.isDirectory()) 
+				jar(out, fileName, f.convert());
+			else
+				IOUtils.copy(f.open(), out);
+		}
+	}
+}